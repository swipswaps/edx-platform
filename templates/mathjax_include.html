##
## File:   templates/mathjax_include.html
##
## Advanced mathjax using 2.0-latest CDN for Dynamic Math
##
## This enables ASCIIMathJAX, and is used by js_textbox

 <script type="text/x-mathjax-config">

//  (function () {
    var QUEUE = MathJax.Hub.queue;  // shorthand for the queue
    var math = null;
    var jaxset = {};                // associative array of the element jaxs for the math output.
    var mmlset = {};		// associative array of mathml from each jax

      // constructs mathML of the specified jax element
        function toMathML(jax,callback) {
          var mml;
          try {
            mml = jax.root.toMathML("");
          } catch(err) {
            if (!err.restart) {throw err} // an actual error
            return MathJax.Callback.After([toMathML,jax,callback],err.restart);
          }
          MathJax.Callback(callback)(mml);
        }

      // function to queue in MathJax to get put the MathML expression in in the right document element
      function UpdateMathML(jax,id) {
              	toMathML(jax,function (mml) {
                    // document.getElementById(id+'_dynamath').value=math.originalText+ "\n\n=>\n\n"+ mml;
                    delem = document.getElementById("input_" + id + "_dynamath");
		    if (delem) { delem.value=mml; };
		    mmlset[id] = mml;
              	})
      }

MathJax.Hub.Config({
  tex2jax: {
    inlineMath: [
	["\\(","\\)"],
      ['[mathjaxinline]','[/mathjaxinline]']
    ],
   displayMath: [
	["\\[","\\]"],
     ['[mathjax]','[/mathjax]']
    ]
  }
});

    //
    //  The onchange event handler that typesets the
    //  math entered by the user
    //
    window.UpdateMath = function (Am,id) {
      QUEUE.Push(["Text",jaxset[id],Am]);
      QUEUE.Push(UpdateMathML(jaxset[id],id));
    }

//  })();

function DoUpdateMath(inputId) {
  var str = document.getElementById("input_"+inputId).value;

  // make sure the input field is in the jaxset
  if ($.inArray(inputId,jaxset) == -1){
      //alert('missing '+inputId);
    if (document.getElementById("display_" + inputId)){
	  MathJax.Hub.queue.Push(function () {
	      math = MathJax.Hub.getAllJax("display_" + inputId)[0];
	      if (math){
		  jaxset[inputId] = math;
	      }
	 });
      };
 }

  UpdateMath(str,inputId)
}

  </script>

  <!-- This must appear after all mathjax-config blocks, so it is after the imports from the other templates -->
  <!-- TODO: move to settings -->
<<<<<<< HEAD

## next two lines are alternate mathjax sources and configurations
## <script type="text/javascript" src="http://cdn.mathjax.org/mathjax/2.0-latest/MathJax.js?config=TeX-MML-AM_HTMLorMML-full">
## <script type="text/javascript" src="/static/js/mathjax-MathJax-c9db6ac/MathJax.js?config=TeX-AMS_HTML-full"></script>

=======
  <!-- This must appear after all mathjax-config blocks, so it is after the imports from the other templates.
       It can't be run through static.url because MathJax uses crazy url introspection to do lazy loading of
       MathJax extension libraries -->
>>>>>>> 3a8b037b
  <script type="text/javascript" src="/static/js/mathjax-MathJax-c9db6ac/MathJax.js?config=TeX-MML-AM_HTMLorMML-full"></script><|MERGE_RESOLUTION|>--- conflicted
+++ resolved
@@ -80,17 +80,7 @@
 
   </script>
 
-  <!-- This must appear after all mathjax-config blocks, so it is after the imports from the other templates -->
-  <!-- TODO: move to settings -->
-<<<<<<< HEAD
-
-## next two lines are alternate mathjax sources and configurations
-## <script type="text/javascript" src="http://cdn.mathjax.org/mathjax/2.0-latest/MathJax.js?config=TeX-MML-AM_HTMLorMML-full">
-## <script type="text/javascript" src="/static/js/mathjax-MathJax-c9db6ac/MathJax.js?config=TeX-AMS_HTML-full"></script>
-
-=======
   <!-- This must appear after all mathjax-config blocks, so it is after the imports from the other templates.
        It can't be run through static.url because MathJax uses crazy url introspection to do lazy loading of
        MathJax extension libraries -->
->>>>>>> 3a8b037b
   <script type="text/javascript" src="/static/js/mathjax-MathJax-c9db6ac/MathJax.js?config=TeX-MML-AM_HTMLorMML-full"></script>