"""
Test for lms courseware app, module render unit
"""
from mock import MagicMock, patch, Mock
import json

from django.http import Http404, HttpResponse
from django.core.urlresolvers import reverse
from django.conf import settings
from django.test import TestCase
from django.test.client import RequestFactory
from django.test.utils import override_settings

from xmodule.modulestore.django import modulestore
from xmodule.modulestore.tests.factories import ItemFactory, CourseFactory
from xmodule.modulestore.tests.django_utils import ModuleStoreTestCase
import courseware.module_render as render
from courseware.tests.tests import LoginEnrollmentTestCase, TEST_DATA_MONGO_MODULESTORE
from courseware.model_data import ModelDataCache
from modulestore_config import TEST_DATA_XML_MODULESTORE

from courseware.courses import get_course_with_access, course_image_url, get_course_info_section

from .factories import UserFactory


class Stub:
    def __init__(self):
        pass


@override_settings(MODULESTORE=TEST_DATA_XML_MODULESTORE)
class ModuleRenderTestCase(LoginEnrollmentTestCase):
    def setUp(self):
        self.location = ['i4x', 'edX', 'toy', 'chapter', 'Overview']
        self.course_id = 'edX/toy/2012_Fall'
        self.toy_course = modulestore().get_course(self.course_id)
        self.mock_user = UserFactory()
        self.mock_user.id = 1
        self.request_factory = RequestFactory()

        # Construct a mock module for the modulestore to return
        self.mock_module = MagicMock()
        self.mock_module.id = 1
        self.dispatch = 'score_update'

        # Construct a 'standard' xqueue_callback url
        self.callback_url = reverse('xqueue_callback', kwargs=dict(course_id=self.course_id,
                                                                   userid=str(self.mock_user.id),
                                                                   mod_id=self.mock_module.id,
                                                                   dispatch=self.dispatch))

    def test_get_module(self):
        self.assertEqual(
            None,
            render.get_module('dummyuser', None, 'invalid location', None, None)
        )

    def test_module_render_with_jump_to_id(self):
        """
        This test validates that the /jump_to_id/<id> shorthand for intracourse linking works assertIn
        expected. Note there's a HTML element in the 'toy' course with the url_name 'toyjumpto' which
        defines this linkage
        """
        mock_request = MagicMock()
        mock_request.user = self.mock_user

        course = get_course_with_access(self.mock_user, self.course_id, 'load')

        model_data_cache = ModelDataCache.cache_for_descriptor_descendents(
            self.course_id, self.mock_user, course, depth=2)

        module = render.get_module(
            self.mock_user,
            mock_request,
            ['i4x', 'edX', 'toy', 'html', 'toyjumpto'],
            model_data_cache,
            self.course_id
        )

        # get the rendered HTML output which should have the rewritten link
        html = module.get_html()

        # See if the url got rewritten to the target link
        # note if the URL mapping changes then this assertion will break
        self.assertIn('/courses/'+self.course_id+'/jump_to_id/vertical_test', html)

    def test_modx_dispatch(self):
        self.assertRaises(Http404, render.modx_dispatch, 'dummy', 'dummy',
                          'invalid Location', 'dummy')
        mock_request = MagicMock()
        mock_request.FILES.keys.return_value = ['file_id']
        mock_request.FILES.getlist.return_value = ['file'] * (settings.MAX_FILEUPLOADS_PER_INPUT + 1)
        self.assertEquals(render.modx_dispatch(mock_request, 'dummy', self.location, 'dummy').content,
                          json.dumps({'success': 'Submission aborted! Maximum %d files may be submitted at once' %
                                      settings.MAX_FILEUPLOADS_PER_INPUT}))
        mock_request_2 = MagicMock()
        mock_request_2.FILES.keys.return_value = ['file_id']
        inputfile = Stub()
        inputfile.size = 1 + settings.STUDENT_FILEUPLOAD_MAX_SIZE
        inputfile.name = 'name'
        filelist = [inputfile]
        mock_request_2.FILES.getlist.return_value = filelist
        self.assertEquals(render.modx_dispatch(mock_request_2, 'dummy', self.location,
                                               'dummy').content,
                          json.dumps({'success': 'Submission aborted! Your file "%s" is too large (max size: %d MB)' %
                                      (inputfile.name, settings.STUDENT_FILEUPLOAD_MAX_SIZE / (1000 ** 2))}))
        mock_request_3 = MagicMock()
        mock_request_3.POST.copy.return_value = {'position': 1}
        mock_request_3.FILES = False
        mock_request_3.user = self.mock_user
        inputfile_2 = Stub()
        inputfile_2.size = 1
        inputfile_2.name = 'name'
        self.assertIsInstance(render.modx_dispatch(mock_request_3, 'goto_position',
                                                   self.location, self.course_id), HttpResponse)
        self.assertRaises(
            Http404,
            render.modx_dispatch,
            mock_request_3,
            'goto_position',
            self.location,
            'bad_course_id'
        )
        self.assertRaises(
            Http404,
            render.modx_dispatch,
            mock_request_3,
            'goto_position',
            ['i4x', 'edX', 'toy', 'chapter', 'bad_location'],
            self.course_id
        )
        self.assertRaises(
            Http404,
            render.modx_dispatch,
            mock_request_3,
            'bad_dispatch',
            self.location,
            self.course_id
        )

    
    def test_xqueue_callback_success(self):
        """
        Test for happy-path xqueue_callback
        """
        fake_key = 'fake key'
        xqueue_header = json.dumps({'lms_key': fake_key})
        data = {
            'xqueue_header': xqueue_header,
            'xqueue_body': 'hello world',
        }

        # Patch getmodule to return our mock module
        with patch('courseware.module_render.find_target_student_module') as get_fake_module:
            get_fake_module.return_value = self.mock_module
            # call xqueue_callback with our mocked information
            request = self.request_factory.post(self.callback_url, data)
            render.xqueue_callback(request, self.course_id, self.mock_user.id, self.mock_module.id, self.dispatch)

        # Verify that handle ajax is called with the correct data
        request.POST['queuekey'] = fake_key
        self.mock_module.handle_ajax.assert_called_once_with(self.dispatch, request.POST)

    def test_xqueue_callback_missing_header_info(self):
        data = {
            'xqueue_header': '{}',
            'xqueue_body': 'hello world',
        }

        with patch('courseware.module_render.find_target_student_module') as get_fake_module:
            get_fake_module.return_value = self.mock_module
            # Test with missing xqueue data
            with self.assertRaises(Http404):
                request = self.request_factory.post(self.callback_url, {})
                render.xqueue_callback(request, self.course_id, self.mock_user.id, self.mock_module.id, self.dispatch)

            # Test with missing xqueue_header
            with self.assertRaises(Http404):
                request = self.request_factory.post(self.callback_url, data)
                render.xqueue_callback(request, self.course_id, self.mock_user.id, self.mock_module.id, self.dispatch)

    def test_get_score_bucket(self):
        self.assertEquals(render.get_score_bucket(0, 10), 'incorrect')
        self.assertEquals(render.get_score_bucket(1, 10), 'partial')
        self.assertEquals(render.get_score_bucket(10, 10), 'correct')
        # get_score_bucket calls error cases 'incorrect'
        self.assertEquals(render.get_score_bucket(11, 10), 'incorrect')
        self.assertEquals(render.get_score_bucket(-1, 10), 'incorrect')

    def test_anonymous_modx_dispatch(self):
        dispatch_url = reverse(
            'modx_dispatch',
            args=[
                'edX/toy/2012_Fall',
                'i4x://edX/toy/videosequence/Toy_Videos',
                'goto_position'
            ]
        )
        response = self.client.post(dispatch_url, {'position': 2})
        self.assertEquals(403, response.status_code)


@override_settings(MODULESTORE=TEST_DATA_XML_MODULESTORE)
class TestTOC(TestCase):
    """Check the Table of Contents for a course"""
    def setUp(self):

        # Toy courses should be loaded
        self.course_name = 'edX/toy/2012_Fall'
        self.toy_course = modulestore().get_course(self.course_name)
        self.portal_user = UserFactory()

    def test_toc_toy_from_chapter(self):
        chapter = 'Overview'
        chapter_url = '%s/%s/%s' % ('/courses', self.course_name, chapter)
        factory = RequestFactory()
        request = factory.get(chapter_url)
        model_data_cache = ModelDataCache.cache_for_descriptor_descendents(
            self.toy_course.id, self.portal_user, self.toy_course, depth=2)

        expected = ([{'active': True, 'sections':
                      [{'url_name': 'Toy_Videos', 'display_name': u'Toy Videos', 'graded': True,
                        'format': u'Lecture Sequence', 'due': None, 'active': False},
                       {'url_name': 'Welcome', 'display_name': u'Welcome', 'graded': True,
                        'format': '', 'due': None, 'active': False},
                       {'url_name': 'video_123456789012', 'display_name': 'Test Video', 'graded': True,
                        'format': '', 'due': None, 'active': False},
                       {'url_name': 'video_4f66f493ac8f', 'display_name': 'Video', 'graded': True,
                        'format': '', 'due': None, 'active': False}],
                      'url_name': 'Overview', 'display_name': u'Overview'},
                     {'active': False, 'sections':
                      [{'url_name': 'toyvideo', 'display_name': 'toyvideo', 'graded': True,
                        'format': '', 'due': None, 'active': False}],
                      'url_name': 'secret:magic', 'display_name': 'secret:magic'}])

        actual = render.toc_for_course(self.portal_user, request, self.toy_course, chapter, None, model_data_cache)
        for toc_section in expected:
            self.assertIn(toc_section, actual)

    def test_toc_toy_from_section(self):
        chapter = 'Overview'
        chapter_url = '%s/%s/%s' % ('/courses', self.course_name, chapter)
        section = 'Welcome'
        factory = RequestFactory()
        request = factory.get(chapter_url)
        model_data_cache = ModelDataCache.cache_for_descriptor_descendents(
            self.toy_course.id, self.portal_user, self.toy_course, depth=2)

        expected = ([{'active': True, 'sections':
                      [{'url_name': 'Toy_Videos', 'display_name': u'Toy Videos', 'graded': True,
                        'format': u'Lecture Sequence', 'due': None, 'active': False},
                       {'url_name': 'Welcome', 'display_name': u'Welcome', 'graded': True,
                        'format': '', 'due': None, 'active': True},
                       {'url_name': 'video_123456789012', 'display_name': 'Test Video', 'graded': True,
                        'format': '', 'due': None, 'active': False},
                       {'url_name': 'video_4f66f493ac8f', 'display_name': 'Video', 'graded': True,
                        'format': '', 'due': None, 'active': False}],
                      'url_name': 'Overview', 'display_name': u'Overview'},
                     {'active': False, 'sections':
                      [{'url_name': 'toyvideo', 'display_name': 'toyvideo', 'graded': True,
                        'format': '', 'due': None, 'active': False}],
                      'url_name': 'secret:magic', 'display_name': 'secret:magic'}])

        actual = render.toc_for_course(self.portal_user, request, self.toy_course, chapter, section, model_data_cache)
        for toc_section in expected:
            self.assertIn(toc_section, actual)


@override_settings(MODULESTORE=TEST_DATA_MONGO_MODULESTORE)
class TestHtmlModifiers(ModuleStoreTestCase):
    """
    Tests to verify that standard modifications to the output of XModule/XBlock
    student_view are taking place
    """
    def setUp(self):
        self.user = UserFactory.create()
        self.request = RequestFactory().get('/')
        self.request.user = self.user
        self.request.session = {}
        self.course = CourseFactory.create()
        self.content_string = '<p>This is the content<p>'
        self.rewrite_link = '<a href="/static/foo/content">Test rewrite</a>'
        self.rewrite_bad_link = '<img src="/static//file.jpg" />'
        self.course_link = '<a href="/course/bar/content">Test course rewrite</a>'
        self.descriptor = ItemFactory.create(
            category='html',
            data=self.content_string + self.rewrite_link + self.rewrite_bad_link + self.course_link
        )
        self.location = self.descriptor.location
        self.model_data_cache = ModelDataCache.cache_for_descriptor_descendents(
            self.course.id,
            self.user,
            self.descriptor
        )

    def test_xmodule_display_wrapper_enabled(self):
        module = render.get_module(
            self.user,
            self.request,
            self.location,
            self.model_data_cache,
            self.course.id,
            wrap_xmodule_display=True,
        )
        result_fragment = module.runtime.render(module, None, 'student_view')

        self.assertIn('section class="xmodule_display xmodule_HtmlModule"', result_fragment.content)

    def test_xmodule_display_wrapper_disabled(self):
        module = render.get_module(
            self.user,
            self.request,
            self.location,
            self.model_data_cache,
            self.course.id,
            wrap_xmodule_display=False,
        )
        result_fragment = module.runtime.render(module, None, 'student_view')

        self.assertNotIn('section class="xmodule_display xmodule_HtmlModule"', result_fragment.content)

    def test_static_link_rewrite(self):
        module = render.get_module(
            self.user,
            self.request,
            self.location,
            self.model_data_cache,
            self.course.id,
        )
        result_fragment = module.runtime.render(module, None, 'student_view')

        self.assertIn(
            '/c4x/{org}/{course}/asset/foo_content'.format(
                org=self.course.location.org,
                course=self.course.location.course,
            ),
            result_fragment.content
        )

<<<<<<< HEAD
    def test_static_asset_path_use(self):
        '''
        when a course is loaded with do_import_static=False (see xml_importer.py), then 
        static_asset_path is set as an lms kv in course.  That should make static paths
        not be mangled (ie not changed to c4x://).
        '''
=======
    def test_static_badlink_rewrite(self):
>>>>>>> e79f8c43
        module = render.get_module(
            self.user,
            self.request,
            self.location,
            self.model_data_cache,
            self.course.id,
<<<<<<< HEAD
            static_asset_path="toy_course_dir",
        )
        result_fragment = module.runtime.render(module, None, 'student_view')
        self.assertIn('href="/static/toy_course_dir', result_fragment.content)


    def test_course_image(self):
        url = course_image_url(self.course)
        self.assertTrue(url.startswith('/c4x/'))

        self.course.lms.static_asset_path = "toy_course_dir"
        url = course_image_url(self.course)
        self.assertTrue(url.startswith('/static/toy_course_dir/'))
        self.course.lms.static_asset_path = ""


    def test_get_course_info_section(self):
        self.course.lms.static_asset_path = "toy_course_dir"
        handouts = get_course_info_section(self.request, self.course, "handouts")
        # TODO: check handouts output...right now test course seems to have no such content
        # at least this makes sure get_course_info_section returns without exception
=======
        )
        result_fragment = module.runtime.render(module, None, 'student_view')

        self.assertIn(
            '/c4x/{org}/{course}/asset/_file.jpg'.format(
                org=self.course.location.org,
                course=self.course.location.course,
            ),
            result_fragment.content
        )
>>>>>>> e79f8c43

    def test_course_link_rewrite(self):
        module = render.get_module(
            self.user,
            self.request,
            self.location,
            self.model_data_cache,
            self.course.id,
        )
        result_fragment = module.runtime.render(module, None, 'student_view')

        self.assertIn(
            '/courses/{course_id}/bar/content'.format(
                course_id=self.course.id
            ),
            result_fragment.content
        )

    @patch('courseware.module_render.has_access', Mock(return_value=True))
    def test_histogram(self):
        module = render.get_module(
            self.user,
            self.request,
            self.location,
            self.model_data_cache,
            self.course.id,
        )
        result_fragment = module.runtime.render(module, None, 'student_view')

        self.assertIn(
            'Staff Debug',
            result_fragment.content
        )<|MERGE_RESOLUTION|>--- conflicted
+++ resolved
@@ -338,23 +338,37 @@
             result_fragment.content
         )
 
-<<<<<<< HEAD
+    def test_static_badlink_rewrite(self):
+        module = render.get_module(
+            self.user,
+            self.request,
+            self.location,
+            self.model_data_cache,
+            self.course.id,
+        )
+        result_fragment = module.runtime.render(module, None, 'student_view')
+
+        self.assertIn(
+            '/c4x/{org}/{course}/asset/_file.jpg'.format(
+                org=self.course.location.org,
+                course=self.course.location.course,
+            ),
+            result_fragment.content
+        )
+
+
     def test_static_asset_path_use(self):
         '''
         when a course is loaded with do_import_static=False (see xml_importer.py), then 
         static_asset_path is set as an lms kv in course.  That should make static paths
         not be mangled (ie not changed to c4x://).
         '''
-=======
-    def test_static_badlink_rewrite(self):
->>>>>>> e79f8c43
-        module = render.get_module(
-            self.user,
-            self.request,
-            self.location,
-            self.model_data_cache,
-            self.course.id,
-<<<<<<< HEAD
+        module = render.get_module(
+            self.user,
+            self.request,
+            self.location,
+            self.model_data_cache,
+            self.course.id,
             static_asset_path="toy_course_dir",
         )
         result_fragment = module.runtime.render(module, None, 'student_view')
@@ -376,18 +390,7 @@
         handouts = get_course_info_section(self.request, self.course, "handouts")
         # TODO: check handouts output...right now test course seems to have no such content
         # at least this makes sure get_course_info_section returns without exception
-=======
-        )
-        result_fragment = module.runtime.render(module, None, 'student_view')
-
-        self.assertIn(
-            '/c4x/{org}/{course}/asset/_file.jpg'.format(
-                org=self.course.location.org,
-                course=self.course.location.course,
-            ),
-            result_fragment.content
-        )
->>>>>>> e79f8c43
+
 
     def test_course_link_rewrite(self):
         module = render.get_module(
